--- conflicted
+++ resolved
@@ -411,7 +411,6 @@
         return true;
 }
 
-<<<<<<< HEAD
 int fs_write( int inumber, const char *data, int length, int offset ) { // option: make read/write one funtion
 		union fs_block buffer_block;
         int bytes_written = 0;
@@ -505,10 +504,6 @@
 		inode->size = -min( -inode->size, -(offset + bytes_written) );
         disk_write( inumber/INODES_PER_BLOCK + INODE_TABLE_START_BLOCK, inode_block.data );
         return bytes_written;
-=======
-int fs_write( int inumber, const char *data, int length, int offset )
-{
-    return 0;
 }
 
 // Helper function for fs_debug; Moves a data block to a temporary defragged data region
@@ -635,5 +630,4 @@
 	free(defrag_data);
 
 	return 0;
->>>>>>> dd66c090
 }