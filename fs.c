#include "fs.h"
#include "disk.h"

#include <stdio.h>
#include <string.h>
#include <stdlib.h>
#include <errno.h>
#include <unistd.h>
#include <stdbool.h>

// unfortunately, must define macros to use in struct definitions whose values are really arbitrary
// can represent them as expressions of other macros, but then have to compute the value on every use
#define FS_MAGIC                0xf0f03410
#define DATA_POINTERS_PER_INODE    5  // truly arbitrary
#define DATA_POINTER_SIZE          4  // just an int
#define INODE_SIZE                32  // = 4 + DATA_POINTERS_PER_INODE * DATA_POINTER_SIZE + 4 + 4;
#define INODES_PER_BLOCK         128  // = DISK_BLOCK_SIZE / INODE_SIZE
#define DATA_POINTERS_PER_BLOCK 1024  // = DISK_BLOCK_SIZE / DATA_POINTER_SIZE
#define INODE_TABLE_START_BLOCK    1  // inode table start immediately after superblock

<<<<<<< HEAD
/* types */
typedef unsigned char* bitmap_t;
=======
// global variables
bool is_mounted = false;

>>>>>>> 110cb8de
struct fs_superblock {
    int magic;
    int nblocks;
    int ninodeblocks;
    int ninodes;
};

struct fs_inode {
    int isvalid;
    int size;
    int direct[DATA_POINTERS_PER_INODE];
    int indirect;
};

union fs_block {
    struct fs_superblock super;
    struct fs_inode inodes[INODES_PER_BLOCK];
    int pointers[DATA_POINTERS_PER_BLOCK];
    char data[DISK_BLOCK_SIZE];
};

<<<<<<< HEAD
/* helper function prototypes */
// true bitmap: one bit per entry
// bits 0-7 in 0, 8-15 in 1, etc - access via `bitmap[bit / 8] & (1 << bit % 8)`
bitmap_t bitmap_create(int n_bits);
void     bitmap_delete(bitmap_t bitmap);
bool     bitmap_test(bitmap_t bitmap, int idx);
void     bitmap_set(bitmap_t bitmap, int idx, bool val);
void     bitmap_print(bitmap_t bitmap, int n_bits);

void     load_inode(int inumber, struct fs_inode *inode);
int      walk_inode_table(int from_inumber, struct fs_inode* inode);
int      walk_inode_data(int for_inumber, struct fs_inode* for_inode, char *data);

/* globals */
bitmap_t inode_table_bitmap;
bitmap_t disk_block_bitmap;
bool     is_mounted;

/* function definitions */
// guidance from: https://stackoverflow.com/questions/10080832/c-i-need-some-guidance-in-how-to-create-dynamic-sized-bitmaps
bitmap_t bitmap_create(int n_bits){
    if( n_bits <= 0 ) return NULL;
    // add 7 to round integer division up
    bitmap_t to_return = malloc((sizeof(*to_return) * n_bits + 7) / 8);
    if( !to_return ){
        printf("ERROR Failed to allocate memory. Exiting...\n");
        abort();
    }
    return to_return;
}

void bitmap_delete(bitmap_t bitmap){
    free(bitmap);
}

bool bitmap_test(bitmap_t bitmap, int idx){
    return bitmap[idx / 8] & (1 << (idx % 8));
}

void bitmap_set(bitmap_t bitmap, int idx, bool val){
    if( bitmap_test(bitmap, idx) == val ) return;
    bitmap[idx / 8] ^= 1 << (idx % 8);
}

void bitmap_print(bitmap_t bitmap, int n_bits){
    int width = 1;
    for( int place_value = 1; n_bits > 10 * place_value; width += 1, place_value *= 10 );
    printf("BITMAP START\n");
    for( int byte = 0; byte < (n_bits + 7)/8; ++byte ){
        int start = byte * 8;
        printf("  %*d - %*d: ", width, start, width, start + 7);
        for( int bit = 0; bit < 8; ++bit ){
            printf("%d", bitmap_test(bitmap, start + bit));
        }
        printf("\n");
    }
    printf("BITMAP END\n");
}

int fs_format()
{
    return 0;
=======
int fs_format() {
	// don't format: already mounted
	if (is_mounted)	return 0;

	union fs_block buffer_block;
	
	// read superblock
	disk_read(0, buffer_block.data);
    struct fs_superblock *superblock = &buffer_block.super;

	// set superblock values
	superblock->magic = FS_MAGIC;
	superblock->nblocks = disk_size();
	// compute 10% of blocks for inodes
	int ninodeblocks_temp = superblock->nblocks / 10;
	superblock->ninodeblocks = ninodeblocks_temp;
	superblock->ninodes = superblock->ninodeblocks * INODES_PER_BLOCK;

	// write superblock values
	disk_write(0, buffer_block.data);

	// traverse inode table and invalidate - update with itok()?
    for( int block = 0; block < ninodeblocks_temp; ++block ) {
        disk_read(block + INODE_TABLE_START_BLOCK, buffer_block.data);
        struct fs_inode *inodes = buffer_block.inodes;
        for( int i = 0; i < INODES_PER_BLOCK; ++i ) {
            inodes[i].isvalid = 0;
		}
		disk_write(block + INODE_TABLE_START_BLOCK, buffer_block.data);
	}

    return 1;
>>>>>>> 110cb8de
}

void fs_debug(){
    union fs_block buffer_block;

    // superblock
    disk_read(0, buffer_block.data);
    struct fs_superblock superblock = buffer_block.super;
    printf("superblock:\n");
    printf("    magic number %s valid\n", superblock.magic == FS_MAGIC ? "is" : "is not");
    printf("    %d blocks total on disk\n", superblock.nblocks);
    printf("    %d blocks dedicated to inode table on disk\n", superblock.ninodeblocks);
    printf("    %d total spots in inode table\n", superblock.ninodes);

    // walk inode table
    struct fs_inode inode;
    for( int inumber = walk_inode_table(1, &inode); inumber > 0; inumber = walk_inode_table(-1, &inode) ){
        if( !inode.isvalid || inumber == 0 ) continue;
        printf("inode %d:\n", inumber);
        printf("    size: %d bytes\n", inode.size);
        printf("    direct data blocks:");
        // walk data blocks for this inode
        for( int block_num = walk_inode_data(0, &inode, NULL); block_num > 0; block_num = walk_inode_data(0, NULL, NULL) ){
            if( block_num == DATA_POINTERS_PER_INODE ){
                printf("\n    indirect block: %d", inode.indirect);
                printf("\n    indirect data blocks:");
            }
            printf(" %d", block_num);
        }
        printf("\n");
    }
}

int walk_inode_table(int from_inumber, struct fs_inode *next_inode){
    // initial setup
    static union fs_block buffer_block;
    static int curr_inumber = 1;
    static int ninodes = -1;
    //static bool should_load_block = true;
    if( ninodes < 0 ){
        disk_read(0, buffer_block.data);
        ninodes = buffer_block.super.ninodes;
        buffer_block.inodes[0].size = -1; // flag that buffer_block is invalid
    }

    // handle arg
    if( from_inumber >= ninodes ) return -1; // -1 indicates invalid input
    else if( from_inumber >= 1 ){
        int curr_blk = curr_inumber / INODES_PER_BLOCK;
        int from_blk = from_inumber / INODES_PER_BLOCK;
        if( curr_blk != from_blk ) buffer_block.inodes[0].size = -1;
        curr_inumber = from_inumber;
    }
    // check if we have finished traversal
    if( curr_inumber >= ninodes ) return 0; // 0 indicates invalid inode

    int block_of_inode_table = curr_inumber / INODES_PER_BLOCK;
    int inode_of_block = curr_inumber % INODES_PER_BLOCK;
    // if buffer_block is invalid or we have reached a new block, need to perform disk_read
    bool should_load_block = buffer_block.inodes[0].size < 0 || inode_of_block == 0;
    if( should_load_block ){
        disk_read(block_of_inode_table + INODE_TABLE_START_BLOCK, buffer_block.data);
    }
    // use memcpy because we don't want to assign next_inode to a memory address on the stack
    memcpy(next_inode, &buffer_block.inodes[inode_of_block], sizeof(struct fs_inode));

    return curr_inumber++;
}

int walk_inode_data(int for_inumber, struct fs_inode *for_inode, char *data){
    // initial setup
    static int curr_block = 0;
    static struct fs_inode inode;
    static union fs_block ind_ptr_blk = {.pointers[0] = -1};

    // initialization
    if( for_inumber >= 1 || for_inode ){
        curr_block = 0;
        ind_ptr_blk.pointers[0] = -1;
        if( for_inumber > 0 )   load_inode(for_inumber, &inode);
        else                    inode = *for_inode; // this implicitly copies, so we don't have to worry about for_inode being modified later
    }
    // short-circuit if no more data
    if( DISK_BLOCK_SIZE * curr_block >= inode.size || curr_block >= DATA_POINTERS_PER_INODE + DATA_POINTERS_PER_BLOCK ) return -1;

    int read_from;
    // read from direct pointers
    if( curr_block < DATA_POINTERS_PER_INODE ){
        read_from = inode.direct[curr_block];
    }
    // read from indirect pointers
    else{
        if( ind_ptr_blk.pointers[0] < 0 ) disk_read(inode.indirect, ind_ptr_blk.data);
        read_from = ind_ptr_blk.pointers[curr_block - DATA_POINTERS_PER_INODE];
    }
    curr_block++;
    if( data ) disk_read(read_from, data); // allow data to be null
    return read_from;
}


void load_inode(int inumber, struct fs_inode *inode){
    int inode_table_idx = inumber / INODES_PER_BLOCK;
    int inode_block_idx = inumber % INODES_PER_BLOCK;

    union fs_block buffer_block;
    disk_read(inode_table_idx, buffer_block.data);
    memcpy(inode, &buffer_block.inodes[inode_block_idx], DISK_BLOCK_SIZE);
}

int fs_mount(){
    union fs_block buffer_block;
    disk_read(0, buffer_block.data);
    if( buffer_block.super.magic != FS_MAGIC ) return 0;

    inode_table_bitmap = bitmap_create(buffer_block.super.ninodes);
    disk_block_bitmap = bitmap_create(buffer_block.super.nblocks);

    // initialize data_region_bitmap: mark superblock and inode table blocks as allocated, rest as free
    for( int i = 0; i < buffer_block.super.nblocks + 1; i++ ) bitmap_set(disk_block_bitmap, i, !(i < buffer_block.super.ninodeblocks + 1));

    struct fs_inode inode;
    bitmap_set(inode_table_bitmap, 0, 0); // inode 0 is not available for use
    for( int inumber = walk_inode_table(1, &inode); inumber > 0; inumber = walk_inode_table(-1, &inode) ){
        bitmap_set(inode_table_bitmap, inumber, !inode.isvalid);
        if( !inode.isvalid ) continue;
        for( int data_block_num = walk_inode_data(0, &inode, NULL); data_block_num > 0; data_block_num = walk_inode_data(0, NULL, NULL) ){
            if( data_block_num == DATA_POINTERS_PER_INODE ) bitmap_set(disk_block_bitmap, inode.indirect, 0);
            bitmap_set(disk_block_bitmap, data_block_num, 0);
        }
    }

    // bitmap_print(inode_table_bitmap, buffer_block.super.ninodes);
    // bitmap_print(disk_block_bitmap, buffer_block.super.nblocks);

    return 1;
}

int fs_create()
{
    return 0;
}

int fs_delete( int inumber )
{
    return 0;
}

int fs_getsize( int inumber )
{
    return -1;
}

int fs_read( int inumber, char *data, int length, int offset )
{
    return 0;
}

int fs_write( int inumber, const char *data, int length, int offset )
{
    return 0;
}<|MERGE_RESOLUTION|>--- conflicted
+++ resolved
@@ -8,6 +8,7 @@
 #include <unistd.h>
 #include <stdbool.h>
 
+/* macros */
 // unfortunately, must define macros to use in struct definitions whose values are really arbitrary
 // can represent them as expressions of other macros, but then have to compute the value on every use
 #define FS_MAGIC                0xf0f03410
@@ -18,14 +19,9 @@
 #define DATA_POINTERS_PER_BLOCK 1024  // = DISK_BLOCK_SIZE / DATA_POINTER_SIZE
 #define INODE_TABLE_START_BLOCK    1  // inode table start immediately after superblock
 
-<<<<<<< HEAD
+
 /* types */
 typedef unsigned char* bitmap_t;
-=======
-// global variables
-bool is_mounted = false;
-
->>>>>>> 110cb8de
 struct fs_superblock {
     int magic;
     int nblocks;
@@ -47,7 +43,7 @@
     char data[DISK_BLOCK_SIZE];
 };
 
-<<<<<<< HEAD
+
 /* helper function prototypes */
 // true bitmap: one bit per entry
 // bits 0-7 in 0, 8-15 in 1, etc - access via `bitmap[bit / 8] & (1 << bit % 8)`
@@ -61,10 +57,12 @@
 int      walk_inode_table(int from_inumber, struct fs_inode* inode);
 int      walk_inode_data(int for_inumber, struct fs_inode* for_inode, char *data);
 
+
 /* globals */
 bitmap_t inode_table_bitmap;
 bitmap_t disk_block_bitmap;
 bool     is_mounted;
+
 
 /* function definitions */
 // guidance from: https://stackoverflow.com/questions/10080832/c-i-need-some-guidance-in-how-to-create-dynamic-sized-bitmaps
@@ -107,10 +105,6 @@
     printf("BITMAP END\n");
 }
 
-int fs_format()
-{
-    return 0;
-=======
 int fs_format() {
 	// don't format: already mounted
 	if (is_mounted)	return 0;
@@ -143,7 +137,6 @@
 	}
 
     return 1;
->>>>>>> 110cb8de
 }
 
 void fs_debug(){
